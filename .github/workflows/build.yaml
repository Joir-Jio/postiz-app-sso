---
name: Build

on:
  push:
  pull_request:

jobs:
  build:
    runs-on: ubuntu-latest

    strategy:
      matrix:
        node-version: ['20.17.0']
        # See supported Node.js release schedule at https://nodejs.org/en/about/releases/

    steps:
      - uses: actions/checkout@v4
      - name: Use Node.js ${{ matrix.node-version }}
        uses: actions/setup-node@v4
        with:
          node-version: ${{ matrix.node-version }}
          cache: 'npm'
<<<<<<< HEAD
          cache-dependency-path: |
            **/package-lock.json
=======

      # https://nextjs.org/docs/pages/building-your-application/deploying/ci-build-caching#github-actions
      - uses: actions/cache@v4
        with:
          path: |
            ~/.npm
            ${{ github.workspace }}/.next/cache

          key: ${{ runner.os }}-nextjs-${{ hashFiles('**/package-lock.json') }}-${{ hashFiles('**/*.js', '**/*.jsx', '**/*.ts', '**/*.tsx') }}
          restore-keys: |
            ${{ runner.os }}-nextjs-${{ hashFiles('**/package-lock.json') }}-

>>>>>>> 89127fbf

      - run: npm ci
      - run: npm run build<|MERGE_RESOLUTION|>--- conflicted
+++ resolved
@@ -21,10 +21,8 @@
         with:
           node-version: ${{ matrix.node-version }}
           cache: 'npm'
-<<<<<<< HEAD
           cache-dependency-path: |
             **/package-lock.json
-=======
 
       # https://nextjs.org/docs/pages/building-your-application/deploying/ci-build-caching#github-actions
       - uses: actions/cache@v4
@@ -37,7 +35,5 @@
           restore-keys: |
             ${{ runner.os }}-nextjs-${{ hashFiles('**/package-lock.json') }}-
 
->>>>>>> 89127fbf
-
       - run: npm ci
       - run: npm run build