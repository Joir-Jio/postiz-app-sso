--- conflicted
+++ resolved
@@ -6,6 +6,8 @@
 import Image from 'next/image';
 import { useCopilotAction, useCopilotReadable } from '@copilotkit/react-core';
 import { useStateCallback } from '@gitroom/react/helpers/use.state.callback';
+import { timer } from '@gitroom/helpers/utils/timer';
+import dayjs from 'dayjs';
 
 export const PickPlatforms: FC<{
   integrations: Integrations[];
@@ -137,6 +139,7 @@
         );
       }
 
+      await timer(500);
       await Promise.all(promises);
     },
     [selectedAccounts]
@@ -144,15 +147,17 @@
 
   const handler = useCallback(
     async ({ integrationId }: { integrationId: string }) => {
+      console.log('setSelectedIntegration', integrations, integrationId, dayjs().unix());
       const findIntegration = integrations.find((p) => p.id === integrationId)!;
-      console.log(findIntegration);
       await addPlatform(findIntegration)();
     },
     [selectedAccounts, integrations, selectedAccounts]
   );
 
   useCopilotReadable({
-    description: isMain ? 'All available platforms channels' : 'Possible platforms channels to edit',
+    description: isMain
+      ? 'All available platforms channels'
+      : 'Possible platforms channels to edit',
     value: JSON.stringify(integrations),
   });
 
@@ -237,28 +242,19 @@
                             : ''
                         )}
                       >
-<<<<<<< HEAD
-                        <img
-=======
                         <Image
->>>>>>> c7346350
                           src={integration.picture}
                           className="rounded-full"
                           alt={integration.identifier}
                           width={32}
                           height={32}
                         />
-<<<<<<< HEAD
-                        <Image
-                          src={`/icons/platforms/${integration.identifier}.png`}
-                          className="rounded-full absolute z-10 -bottom-[5px] -right-[5px] border border-fifth"
-                          alt={integration.identifier}
-                          width={20}
-                          height={20}
-                        />
-=======
                         {integration.identifier === 'youtube' ? (
-                          <img src="/icons/platforms/youtube.svg" className="absolute z-10 -bottom-[5px] -right-[5px]" width={20} />
+                          <img
+                            src="/icons/platforms/youtube.svg"
+                            className="absolute z-10 -bottom-[5px] -right-[5px]"
+                            width={20}
+                          />
                         ) : (
                           <Image
                             src={`/icons/platforms/${integration.identifier}.png`}
@@ -268,7 +264,6 @@
                             height={20}
                           />
                         )}
->>>>>>> c7346350
                       </div>
                     </div>
                   ) : (
