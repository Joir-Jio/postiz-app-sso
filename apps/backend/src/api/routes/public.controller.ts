--- conflicted
+++ resolved
@@ -9,7 +9,6 @@
 import { Request, Response } from 'express';
 import { makeId } from '@gitroom/nestjs-libraries/services/make.is';
 import { getCookieUrlFromDomain } from '@gitroom/helpers/subdomain/subdomain.management';
-import { AgentGraphService } from '@gitroom/nestjs-libraries/agent/agent.graph.service';
 import { AgentGraphInsertService } from '@gitroom/nestjs-libraries/agent/agent.graph.insert.service';
 
 @ApiTags('Public')
@@ -17,9 +16,9 @@
 export class PublicController {
   constructor(
     private _agenciesService: AgenciesService,
-<<<<<<< HEAD
     private _trackService: TrackService,
-    private _agentGraphInsertService: AgentGraphInsertService
+    private _agentGraphInsertService: AgentGraphInsertService,
+    private _postsService: PostsService
   ) {}
   @Post('/agent')
   async createAgent(@Body() body: { text: string; apiKey: string }) {
@@ -32,11 +31,6 @@
     }
     return this._agentGraphInsertService.newPost(body.text);
   }
-=======
-    private _postsService: PostsService,
-    private _trackService: TrackService
-  ) {}
->>>>>>> 396a55f3
 
   @Get('/agencies-list')
   async getAgencyByUser() {
@@ -76,6 +70,11 @@
           : {}),
       })
     );
+  }
+
+  @Get(`/posts/:id/comments`)
+  async getComments(@Param('id') postId: string) {
+    return { comments: await this._postsService.getComments(postId) };
   }
 
   @Post('/t')
